--- conflicted
+++ resolved
@@ -119,12 +119,7 @@
     return parsed_response
 
 # Uses the previous functions and parameters to exchange Solana token currencies
-<<<<<<< HEAD
-async def perform_swap(sent_amount, sent_token_mint):
-
-=======
 async def perform_swap(sent_amount: float, sent_token_mint: str):
->>>>>>> e91d4ce5
     global position
     log_general.info("Soltrade is taking a market position.")
 
